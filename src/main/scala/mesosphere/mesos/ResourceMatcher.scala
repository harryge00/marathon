--- conflicted
+++ resolved
@@ -2,12 +2,8 @@
 
 import mesosphere.marathon.core.instance.Instance
 import mesosphere.marathon.core.launcher.impl.TaskLabels
-<<<<<<< HEAD
+import mesosphere.marathon.state.{ PersistentVolume, DiskType, DiskSource }
 import mesosphere.marathon.state.{ ResourceRole, RunSpec }
-=======
-import mesosphere.marathon.core.task.Task
-import mesosphere.marathon.state.{ PersistentVolume, ResourceRole, RunSpec, DiskType, DiskSource }
->>>>>>> 6cb41976
 import mesosphere.marathon.tasks.{ PortsMatch, PortsMatcher }
 import mesosphere.mesos.protos.Resource
 import org.apache.mesos.Protos
@@ -151,32 +147,19 @@
     def needToReserveDisk = selector.needToReserve && runSpec.diskForPersistentVolumes > 0
 
     val diskMatch = if (needToReserveDisk)
-<<<<<<< HEAD
-      scalarResourceMatch(Resource.DISK, runSpec.resources.disk + runSpec.diskForPersistentVolumes,
-        ScalarMatchResult.Scope.IncludingLocalVolumes)
-    else
-      scalarResourceMatch(Resource.DISK, runSpec.resources.disk, ScalarMatchResult.Scope.ExcludingLocalVolumes)
-
-    val scalarMatchResults = Iterable(
-      scalarResourceMatch(Resource.CPUS, runSpec.resources.cpus, ScalarMatchResult.Scope.NoneDisk),
-      scalarResourceMatch(Resource.MEM, runSpec.resources.mem, ScalarMatchResult.Scope.NoneDisk),
-      diskMatch,
-      scalarResourceMatch(Resource.GPUS, runSpec.resources.gpus.toDouble, ScalarMatchResult.Scope.NoneDisk)
-=======
       diskResourceMatch(
-        runSpec.disk,
+        runSpec.resources.disk,
         runSpec.persistentVolumes,
         ScalarMatchResult.Scope.IncludingLocalVolumes)
     else
-      diskResourceMatch(runSpec.disk, Nil, ScalarMatchResult.Scope.ExcludingLocalVolumes)
+      diskResourceMatch(runSpec.resources.disk, Nil, ScalarMatchResult.Scope.ExcludingLocalVolumes)
 
     val scalarMatchResults = (
       Iterable(
-        scalarResourceMatch(Resource.CPUS, runSpec.cpus, ScalarMatchResult.Scope.NoneDisk),
-        scalarResourceMatch(Resource.MEM, runSpec.mem, ScalarMatchResult.Scope.NoneDisk),
-        scalarResourceMatch(Resource.GPUS, runSpec.gpus.toDouble, ScalarMatchResult.Scope.NoneDisk)) ++
+        scalarResourceMatch(Resource.CPUS, runSpec.resources.cpus, ScalarMatchResult.Scope.NoneDisk),
+        scalarResourceMatch(Resource.MEM, runSpec.resources.mem, ScalarMatchResult.Scope.NoneDisk),
+        scalarResourceMatch(Resource.GPUS, runSpec.resources.gpus.toDouble, ScalarMatchResult.Scope.NoneDisk)) ++
         diskMatch
->>>>>>> 6cb41976
     ).filter(_.requiredValue != 0)
 
     logUnsatisfiedResources(offer, selector, scalarMatchResults)
