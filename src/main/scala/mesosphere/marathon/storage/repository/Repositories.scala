--- conflicted
+++ resolved
@@ -43,14 +43,10 @@
     * Store the root, new/updated apps and delete apps. fails if it could not
     * update the apps or the root, but deletion errors are ignored.
     */
-<<<<<<< HEAD
   def storeRoot(group: Group, updatedApps: Seq[AppDefinition], deletedApps: Seq[PathId],
     updatedPods: Seq[PodDefinition], deletedPods: Seq[PathId]): Future[Done]
-=======
-  def storeRoot(group: Group, updatedApps: Seq[AppDefinition], deletedApps: Seq[PathId]): Future[Done]
 
   def storeRootVersion(group: Group, updatedApps: Seq[AppDefinition]): Future[Done]
->>>>>>> 6cb41976
 }
 
 object GroupRepository {
