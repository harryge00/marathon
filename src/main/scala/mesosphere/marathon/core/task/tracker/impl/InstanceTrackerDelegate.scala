package mesosphere.marathon
package core.task.tracker.impl

import java.time.Clock
import java.util.concurrent.TimeoutException

import akka.actor.ActorRef
import akka.pattern.{AskTimeoutException, ask}
import akka.stream.scaladsl.{Keep, Sink, Source}
import akka.stream.{Materializer, OverflowStrategy, QueueOfferResult}
import akka.util.Timeout
import akka.{Done, NotUsed}
import mesosphere.marathon.core.async.ExecutionContexts
import mesosphere.marathon.core.instance.update.{InstanceChange, InstanceUpdateEffect, InstanceUpdateOperation}
<<<<<<< HEAD
import mesosphere.marathon.core.instance.{Goal, GoalChangeReason, Instance}
=======
import mesosphere.marathon.core.instance.{Goal, Instance}
>>>>>>> d7f302d7
import mesosphere.marathon.core.task.tracker.impl.InstanceTrackerActor.UpdateContext
import mesosphere.marathon.core.task.tracker.{InstanceTracker, InstanceTrackerConfig}
import mesosphere.marathon.metrics.Metrics
import mesosphere.marathon.state.{PathId, Timestamp}
import org.apache.mesos

import scala.concurrent.duration._
import scala.concurrent.{Await, ExecutionContext, Future, Promise}
import scala.util.{Failure, Success}

/**
  * Provides a [[InstanceTracker]] interface to [[InstanceTrackerActor]].
  *
  * This is used for the "global" InstanceTracker trait and it is also
  * is used internally in this package to communicate with the InstanceTracker.
  */
private[tracker] class InstanceTrackerDelegate(
    metrics: Metrics,
    clock: Clock,
    config: InstanceTrackerConfig,
    instanceTrackerRef: ActorRef)(implicit mat: Materializer) extends InstanceTracker {

  override def instancesBySpecSync: InstanceTracker.InstancesBySpec = {
    import scala.concurrent.ExecutionContext.Implicits.global
    Await.result(instancesBySpec(), instanceTrackerQueryTimeout.duration)
  }

  override def instancesBySpec()(implicit ec: ExecutionContext): Future[InstanceTracker.InstancesBySpec] =
    tasksByAppTimeMetric {
      (instanceTrackerRef ? InstanceTrackerActor.List).mapTo[InstanceTracker.InstancesBySpec].recover {
        case e: AskTimeoutException =>
          throw new TimeoutException(
            "timeout while calling list. If you know what you are doing, you can adjust the timeout " +
              s"with --${config.internalTaskTrackerRequestTimeout.name}."
          )
      }
    }

  // TODO(jdef) support pods when counting launched instances
  override def countActiveSpecInstances(appId: PathId): Future[Int] = {
    import scala.concurrent.ExecutionContext.Implicits.global
    instancesBySpec().map(_.specInstances(appId).count(instance => instance.isActive || (instance.isReserved && !instance.isReservedTerminal)))
  }

  override def hasSpecInstancesSync(appId: PathId): Boolean = instancesBySpecSync.hasSpecInstances(appId)
  override def hasSpecInstances(appId: PathId)(implicit ec: ExecutionContext): Future[Boolean] =
    instancesBySpec().map(_.hasSpecInstances(appId))

  override def specInstancesSync(appId: PathId): Seq[Instance] =
    instancesBySpecSync.specInstances(appId)
  override def specInstances(appId: PathId)(implicit ec: ExecutionContext): Future[Seq[Instance]] =
    instancesBySpec().map(_.specInstances(appId))

  override def instance(taskId: Instance.Id): Future[Option[Instance]] =
    (instanceTrackerRef ? InstanceTrackerActor.Get(taskId)).mapTo[Option[Instance]]

  private[this] val tasksByAppTimeMetric =
    metrics.timer("debug.instance-tracker.resolve-tasks-by-app-duration")

  implicit val instanceTrackerQueryTimeout: Timeout = config.internalTaskTrackerRequestTimeout().milliseconds

  import scala.concurrent.ExecutionContext.Implicits.global

  case class QueuedUpdate(update: UpdateContext, promise: Promise[InstanceUpdateEffect])

  /**
    * Important:
    * We use a [[akka.stream.scaladsl.SourceQueue]] to serialize all instance updates *per Instance.Id*. This is important
    * since the way [[InstanceTrackerActor]] is applying/persisting those update to existing Instance state, having two
    * such update operation in parallel will result in later operation overriding the former one.
<<<<<<< HEAD
    *
=======
    * 
>>>>>>> d7f302d7
    * For this we group all [[InstanceUpdateOperation]]s in substreams hashed by [[Instance.Id.idString]] hash.
    * Number of parallel updates for *different Instance.Ids* is controlled via [[InstanceTrackerConfig.internalInstanceTrackerNumParallelUpdates]]
    * parameter.
    */
  val queue = Source
    .queue[QueuedUpdate](config.internalInstanceTrackerUpdateQueueSize(), OverflowStrategy.dropNew)
    .groupBy(config.internalInstanceTrackerNumParallelUpdates(), queued => Math.abs(queued.update.instanceId.idString.hashCode) % config.internalInstanceTrackerNumParallelUpdates())
    .mapAsync(1){
      case QueuedUpdate(update, promise) =>
        logger.debug(s"Sending update to instance tracker: ${update.operation.shortString}")
        val effectF = (instanceTrackerRef ? update)
          .mapTo[InstanceUpdateEffect]
          .transform {
<<<<<<< HEAD
            case s @ Success(_) =>
              logger.info(s"Completed processing instance update ${update.operation.shortString}"); s
            case f @ Failure(e: AskTimeoutException) =>
              logger.error(s"Timed out waiting for response for update $update", e); f
            case f @ Failure(t: Throwable) => logger.error(s"An unexpected error occurred during update processing of: $update", t); f
          }
        promise.completeWith(effectF)

        effectF // We already completed the sender promise with the future result (failed or not)
          .transform(_ => Success(Done)) // so here we map the future to a successful one to preserve the stream
=======
            case s@Success(_) => logger.info(s"Completed processing instance update ${update.operation.shortString}"); s
            case f@Failure(e: AskTimeoutException) => logger.error(s"Timed out waiting for response for update $update", e); f
            case f@Failure(t: Throwable) => logger.error(s"An unexpected error occurred during update processing of: $update", t); f
          }
        promise.completeWith(effectF)

        effectF                             // We already completed the sender promise with the future result (failed or not)
          .transform(_ => Success(Done))    // so here we map the future to a successful one to preserve the stream
>>>>>>> d7f302d7
    }
    .mergeSubstreams
    .toMat(Sink.ignore)(Keep.left)
    .run()

  override def process(stateOp: InstanceUpdateOperation): Future[InstanceUpdateEffect] = {
    val deadline = clock.now + instanceTrackerQueryTimeout.duration
    val update = InstanceTrackerActor.UpdateContext(deadline, stateOp)

    val promise = Promise[InstanceUpdateEffect]
    queue.offer(QueuedUpdate(update, promise)).map {
      case QueueOfferResult.Enqueued => logger.info(s"Queued instance update operation ${update.operation.shortString}")
      case QueueOfferResult.Dropped => throw new RuntimeException(s"Dropped instance update: $update")
      case QueueOfferResult.Failure(ex) => throw new RuntimeException(s"Failed to process instance update $update because", ex)
      case QueueOfferResult.QueueClosed => throw new RuntimeException(s"Failed to process instance update $update because the queue is closed")
    }
    promise.future
  }

  override def schedule(instance: Instance): Future[Done] = {
    require(
      instance.isScheduled,
      s"Instance ${instance.instanceId} was not in scheduled state but ${instance.state.condition}")
    process(InstanceUpdateOperation.Schedule(instance)).map(_ => Done)
  }

  override def revert(instance: Instance): Future[Done] = {

    process(InstanceUpdateOperation.Revert(instance)).map(_ => Done)
  }

  override def forceExpunge(instanceId: Instance.Id): Future[Done] = {

    process(InstanceUpdateOperation.ForceExpunge(instanceId)).map(_ => Done)
  }

  override def updateStatus(instance: Instance, mesosStatus: mesos.Protos.TaskStatus, updateTime: Timestamp): Future[Done] = {

    process(InstanceUpdateOperation.MesosUpdate(instance, mesosStatus, updateTime)).map(_ => Done)
  }

  override def reservationTimeout(instanceId: Instance.Id): Future[Done] = {

    process(InstanceUpdateOperation.ReservationTimeout(instanceId)).map(_ => Done)
  }

  override def setGoal(instanceId: Instance.Id, goal: Goal, reason: GoalChangeReason): Future[Done] = {

    logger.warn(s"adjusting $instanceId to goal $goal ($reason)")
    process(InstanceUpdateOperation.GoalChange(instanceId, goal)).map(_ => Done)
  }

  override val instanceUpdates: Source[InstanceChange, NotUsed] = {
    Source.actorRef(Int.MaxValue, OverflowStrategy.fail)
      .watchTermination()(Keep.both)
      .mapMaterializedValue {
        case (ref, done) =>
          done.onComplete { _ =>
            instanceTrackerRef.tell(InstanceTrackerActor.Unsubscribe, ref)
          }(ExecutionContexts.callerThread)
          instanceTrackerRef.tell(InstanceTrackerActor.Subscribe, ref)
          NotUsed
      }
  }
}<|MERGE_RESOLUTION|>--- conflicted
+++ resolved
@@ -12,11 +12,8 @@
 import akka.{Done, NotUsed}
 import mesosphere.marathon.core.async.ExecutionContexts
 import mesosphere.marathon.core.instance.update.{InstanceChange, InstanceUpdateEffect, InstanceUpdateOperation}
-<<<<<<< HEAD
 import mesosphere.marathon.core.instance.{Goal, GoalChangeReason, Instance}
-=======
 import mesosphere.marathon.core.instance.{Goal, Instance}
->>>>>>> d7f302d7
 import mesosphere.marathon.core.task.tracker.impl.InstanceTrackerActor.UpdateContext
 import mesosphere.marathon.core.task.tracker.{InstanceTracker, InstanceTrackerConfig}
 import mesosphere.marathon.metrics.Metrics
@@ -87,11 +84,7 @@
     * We use a [[akka.stream.scaladsl.SourceQueue]] to serialize all instance updates *per Instance.Id*. This is important
     * since the way [[InstanceTrackerActor]] is applying/persisting those update to existing Instance state, having two
     * such update operation in parallel will result in later operation overriding the former one.
-<<<<<<< HEAD
     *
-=======
-    * 
->>>>>>> d7f302d7
     * For this we group all [[InstanceUpdateOperation]]s in substreams hashed by [[Instance.Id.idString]] hash.
     * Number of parallel updates for *different Instance.Ids* is controlled via [[InstanceTrackerConfig.internalInstanceTrackerNumParallelUpdates]]
     * parameter.
@@ -105,7 +98,6 @@
         val effectF = (instanceTrackerRef ? update)
           .mapTo[InstanceUpdateEffect]
           .transform {
-<<<<<<< HEAD
             case s @ Success(_) =>
               logger.info(s"Completed processing instance update ${update.operation.shortString}"); s
             case f @ Failure(e: AskTimeoutException) =>
@@ -116,16 +108,6 @@
 
         effectF // We already completed the sender promise with the future result (failed or not)
           .transform(_ => Success(Done)) // so here we map the future to a successful one to preserve the stream
-=======
-            case s@Success(_) => logger.info(s"Completed processing instance update ${update.operation.shortString}"); s
-            case f@Failure(e: AskTimeoutException) => logger.error(s"Timed out waiting for response for update $update", e); f
-            case f@Failure(t: Throwable) => logger.error(s"An unexpected error occurred during update processing of: $update", t); f
-          }
-        promise.completeWith(effectF)
-
-        effectF                             // We already completed the sender promise with the future result (failed or not)
-          .transform(_ => Success(Done))    // so here we map the future to a successful one to preserve the stream
->>>>>>> d7f302d7
     }
     .mergeSubstreams
     .toMat(Sink.ignore)(Keep.left)
