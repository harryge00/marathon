--- conflicted
+++ resolved
@@ -56,17 +56,11 @@
       val app = toApp(gid, currentApp, version)
       app.id -> app
     }(collection.breakOut),
-<<<<<<< HEAD
     Map.empty[PathId, PodDefinition],
-    groups.getOrElse(Set.empty).map(sub => sub.toGroup(sub.groupId.canonicalPath(gid), version)),
-    dependencies.fold(Set.empty[PathId])(_.map(_.canonicalPath(gid))),
-    version
-=======
     groups = groups.getOrElse(Set.empty)
       .map(sub => sub.toGroup(sub.groupId.canonicalPath(gid), version))(collection.breakOut),
     dependencies = dependencies.fold(Set.empty[PathId])(_.map(_.canonicalPath(gid))),
     version = version
->>>>>>> 0b581603
   )
 }
 
